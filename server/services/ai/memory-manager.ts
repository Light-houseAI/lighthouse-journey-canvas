--- conflicted
+++ resolved
@@ -1,12 +1,8 @@
 import { Memory } from '@mastra/memory';
 import { PostgresStore, PgVector } from '@mastra/pg';
 import { openai } from '@ai-sdk/openai';
-<<<<<<< HEAD
-import Redis from 'ioredis';
 import { z } from 'zod';
-=======
 import { redisAdapter } from '../../adapters/redis-adapter';
->>>>>>> c36ca6ae
 
 // Use the centralized Redis adapter
 const redis = redisAdapter;
