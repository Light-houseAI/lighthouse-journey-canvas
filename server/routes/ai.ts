--- conflicted
+++ resolved
@@ -62,12 +62,7 @@
   careerAgent = await createCareerAgent();
 })();
 
-<<<<<<< HEAD
-// Resume endpoint is no longer needed with simplified agent
-// The simplified agent handles conversation flow naturally without suspend/resume
-=======
-
->>>>>>> c36ca6ae
+
 
 // Main chat endpoint with streaming support
 router.post('/api/ai/chat', async (req, res) => {
@@ -90,11 +85,6 @@
     const resourceId = `user_${userId}`;
     // Get active thread (with automatic rotation)
     const conversationThreadId = await threadManager.getActiveThread(resourceId);
-
-    // Validate thread ID before proceeding
-    if (!conversationThreadId) {
-      throw new Error(`Failed to create or retrieve thread for user ${userId}`);
-    }
 
     // Increment message count for thread management
     await threadManager.incrementMessageCount(resourceId);
