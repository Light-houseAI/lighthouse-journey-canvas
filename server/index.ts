import express, { type Request, Response, NextFunction } from "express";
import session from "express-session";
import connectPgSimple from "connect-pg-simple";
import { pool } from "./db";
import { registerRoutes } from "./routes";
import { setupVite, serveStatic, log } from "./vite";
import { bootstrapContainer } from "./core/bootstrap";

const app = express();
app.use(express.json());
app.use(express.urlencoded({ extended: false }));

// Session middleware with PostgreSQL store
const PgSession = connectPgSimple(session);
<<<<<<< HEAD
app.use(session({
  store: new PgSession({
    pool: pool,
    tableName: 'session', // Table name for storing sessions
    createTableIfMissing: true, // Automatically create session table
  }),
  secret: process.env.SESSION_SECRET || 'dev-secret-key',
  resave: false,
  saveUninitialized: false,
  cookie: {
    maxAge: 30 * 24 * 60 * 60 * 1000 // 30 days
  },
}));
=======
app.use(
  session({
    store: new PgSession({
      pool: pool,
      tableName: "session", // Table name for storing sessions
      createTableIfMissing: true, // Automatically create session table
    }),
    secret: process.env.SESSION_SECRET || "dev-secret-key",
    resave: false,
    saveUninitialized: false,
    cookie: {
      maxAge: 30 * 24 * 60 * 60 * 1000, // 30 days
    },
  }),
);
>>>>>>> 0ce04aa2

app.use((req, res, next) => {
  const start = Date.now();
  const path = req.path;
  let capturedJsonResponse: Record<string, any> | undefined = undefined;

  const originalResJson = res.json;
  res.json = function (bodyJson, ...args) {
    capturedJsonResponse = bodyJson;
    return originalResJson.apply(res, [bodyJson, ...args]);
  };

  res.on("finish", () => {
    const duration = Date.now() - start;
    if (path.startsWith("/api")) {
      let logLine = `${req.method} ${path} ${res.statusCode} in ${duration}ms`;
      if (capturedJsonResponse) {
        logLine += ` :: ${JSON.stringify(capturedJsonResponse)}`;
      }

      if (logLine.length > 80) {
        logLine = logLine.slice(0, 79) + "…";
      }

      log(logLine);
    }
  });

  next();
});

(async () => {
  // Bootstrap dependency injection container
  await bootstrapContainer();

  const server = await registerRoutes(app);

  app.use((err: any, _req: Request, res: Response, _next: NextFunction) => {
    const status = err.status || err.statusCode || 500;
    const message = err.message || "Internal Server Error";

    res.status(status).json({ message });
    throw err;
  });

  // importantly only setup vite in development and after
  // setting up all the other routes so the catch-all route
  // doesn't interfere with the other routes
  if (app.get("env") === "development") {
    await setupVite(app, server);
  } else {
    serveStatic(app);
  }

  // ALWAYS serve the app on the port specified in the environment variable PORT
  // Other ports are firewalled. Default to 5000 if not specified.
  // this serves both the API and the client.
  // It is the only port that is not firewalled.
  const port = parseInt(process.env.PORT || "5000", 10);
  server.listen(
    {
      port,
      host: "0.0.0.0",
      reusePort: true,
    },
    () => {
      log(`serving on port ${port}`);
    },
  );
})();<|MERGE_RESOLUTION|>--- conflicted
+++ resolved
@@ -12,21 +12,6 @@
 
 // Session middleware with PostgreSQL store
 const PgSession = connectPgSimple(session);
-<<<<<<< HEAD
-app.use(session({
-  store: new PgSession({
-    pool: pool,
-    tableName: 'session', // Table name for storing sessions
-    createTableIfMissing: true, // Automatically create session table
-  }),
-  secret: process.env.SESSION_SECRET || 'dev-secret-key',
-  resave: false,
-  saveUninitialized: false,
-  cookie: {
-    maxAge: 30 * 24 * 60 * 60 * 1000 // 30 days
-  },
-}));
-=======
 app.use(
   session({
     store: new PgSession({
@@ -42,7 +27,6 @@
     },
   }),
 );
->>>>>>> 0ce04aa2
 
 app.use((req, res, next) => {
   const start = Date.now();
