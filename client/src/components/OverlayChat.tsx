--- conflicted
+++ resolved
@@ -184,8 +184,8 @@
     } catch (error) {
       console.error('AI processing error:', error);
       // Replace processing bubble with error message
-      setMessages(prev => prev.map(m => 
-        m.id === processingMessageId 
+      setMessages(prev => prev.map(m =>
+        m.id === processingMessageId
           ? { ...m, content: "I'm having trouble processing your message. Please try again.", isProcessing: false }
           : m
       ));
@@ -391,8 +391,8 @@
 
       // If we have a processing message, convert it to streaming message
       if (processingMessageId) {
-        setMessages(prev => prev.map(m => 
-          m.id === processingMessageId 
+        setMessages(prev => prev.map(m =>
+          m.id === processingMessageId
             ? { ...m, content: '', isProcessing: false }
             : m
         ));
@@ -512,24 +512,18 @@
       <AnimatePresence>
         {!isMinimized && (
           <div className="absolute top-20 right-8 bottom-32 w-80 pointer-events-auto">
-<<<<<<< HEAD
             {/* Scrollable messages container - no background, clean transparent overlay */}
             <div
               ref={messagesContainerRef}
               onScroll={handleScroll}
               className="h-full overflow-y-auto space-y-3 pr-6 hover:pr-2 transition-all duration-300 scrollbar-thin scrollbar-thumb-transparent hover:scrollbar-thumb-purple-400/50 scrollbar-track-transparent flex flex-col justify-end"
-=======
-            {/* Messages container with gradient fade mask */}
-            <div 
-              className="h-full relative"
->>>>>>> 0ce04aa2
               style={{
                 maskImage: 'linear-gradient(to top, rgba(0,0,0,1) 50%, rgba(0,0,0,0.8) 70%, rgba(0,0,0,0) 85%)',
                 WebkitMaskImage: 'linear-gradient(to top, rgba(0,0,0,1) 50%, rgba(0,0,0,0.8) 70%, rgba(0,0,0,0) 85%)',
               }}
             >
               {/* Scrollable messages container - fixed height for scrolling */}
-              <div 
+              <div
                 ref={messagesContainerRef}
                 onScroll={handleScroll}
                 className="overflow-y-scroll hover:overflow-y-scroll transition-all duration-300 scrollbar-thin scrollbar-thumb-transparent hover:scrollbar-thumb-purple-400/50 scrollbar-track-transparent"
@@ -560,17 +554,10 @@
                         duration: 0.3,
                         ease: "easeOut"
                       }}
-<<<<<<< HEAD
-                      className={`w-full flex mx-2 ${
+                      className={`w-full flex ${
                         message.type === 'user'
-                          ? 'justify-end items-end'
-                          : 'justify-start items-start'
-=======
-                      className={`w-full flex ${
-                        message.type === 'user' 
-                          ? 'justify-end items-end mr-2' 
+                          ? 'justify-end items-end mr-2'
                           : 'justify-start items-start ml-2'
->>>>>>> 0ce04aa2
                       } transition-opacity duration-300 mb-2`}
                     >
                       <div
@@ -682,7 +669,7 @@
                   textarea.style.height = 'auto';
                   const newHeight = Math.min(textarea.scrollHeight, 80); // 80px = 5rem
                   textarea.style.height = newHeight + 'px';
-                  
+
                   // Show scrollbar only when content exceeds 2 lines (5rem = 80px)
                   if (textarea.scrollHeight > 80) {
                     textarea.style.overflowY = 'auto';
